--- conflicted
+++ resolved
@@ -13,8 +13,8 @@
 /* Number of page faults processed. */
 static long long page_fault_cnt;
 
-static struct semaphore extend_sema;
-static struct semaphore fault_sema;
+static struct semaphore extend_sema;    // Protect stack extension
+static struct semaphore fault_sema;     // Protect page fault handler
 
 static void kill (struct intr_frame *);
 static void page_fault (struct intr_frame *);
@@ -161,14 +161,6 @@
   write = (f->error_code & PF_W) != 0;
   user = (f->error_code & PF_U) != 0;
 
-<<<<<<< HEAD
-//   printf("not_present: %d\twrite: %d\tuser: %d\tfault_addr: %x\n", not_present, write, user, fault_addr);
-//   struct thread *t = thread_current();
-//   printf("page_fault: Thread %x(%d)\n", t, t->tid);
-//  printf("esp: %x\n", (uint32_t) f);
-
-=======
->>>>>>> 762a2424
   if (not_present && write && !user) {
     // System write: try to allocate more space if page not owned
     if (!load_page(fault_addr)) {
@@ -219,37 +211,22 @@
   uint32_t addr;
   bool success = false;
 
-<<<<<<< HEAD
-//   sema_down(&extend_sema);
-=======
   // Only one process should extend the stack at a time
   sema_down(&extend_sema);
 
->>>>>>> 762a2424
   for (addr = bottom; addr < top ; addr += PGSIZE) {
     // Obtain the page associated with the faulting address
     struct page_entry *entry = allocate_page((void*) addr);
 
     if (!load_page_entry(entry)) {
-<<<<<<< HEAD
-      free_page_entry(entry);    // FIXME: leads to a triple fault
-//         printf("End load_segment(%x, %d, %x, %d, %d, %d)\n", file, ofs, upage, read_bytes, zero_bytes, writable);
-=======
->>>>>>> 762a2424
       break;
     }
     success = true;
   }
-<<<<<<< HEAD
-//   sema_up(&extend_sema);
-  if (!once) {
-//     printf("Extend stack failed\n");
-=======
   sema_up(&extend_sema);
 
   // If the extension fails, this is an access violation: kill process
   if (!success) {
->>>>>>> 762a2424
     kill_process(f);
   }
 }
@@ -258,10 +235,6 @@
 static void
 kill_process (struct intr_frame *f)
 {
-<<<<<<< HEAD
-//   printf("Killing process...\n");
-=======
->>>>>>> 762a2424
   thread_set_exit_status(thread_current()->tid, -1);
   thread_exit();
 }