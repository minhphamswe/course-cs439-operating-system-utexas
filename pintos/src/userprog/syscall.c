--- conflicted
+++ resolved
@@ -373,22 +373,20 @@
   {
     f->eax = -1;
   }
-<<<<<<< HEAD
-
+  if (path == "")
+  {
+    f->eax = -1;
+  }
   // Attempt to open PATH
   struct file *file;
   struct dir *dir;
   if (path_isfile(path))
-=======
-  
-  if (file_name == "")
->>>>>>> 315dfed1
   {
     file = filesys_open(path);
   }
   else
   {
-<<<<<<< HEAD
+
     dir = filesys_opendir(path);
   }
 
@@ -406,33 +404,6 @@
   else
   {
     f->eax = thread_add_dir_handler(dir);
-=======
-    // Open file
-    sema_down(&filesys_sema);
-    struct file *file = filesys_open(file_name);
-    sema_up(&filesys_sema);
-
-    // File cannot be opened: return -1
-    if (file == NULL)
-    {
-      f->eax = -1;
-    }
-    // File is opened: put it on the list of open file handles
-    else
-    {
-      struct thread *t = thread_current();
-
-      enum intr_level old_level = intr_disable();
-      struct fileHandle *newHandle = malloc(sizeof(struct fileHandle));
-      newHandle->file = file;
-      newHandle->fd = t->nextFD++;
-      list_push_back(&t->handles, &newHandle->fileElem);
-      intr_set_level(old_level);
-
-      // return the file descriptor
-      f->eax = newHandle->fd;
-    }
->>>>>>> 315dfed1
   }
 }
 
