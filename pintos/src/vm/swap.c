/**
 * The swap table tracks in-use and free swap slots. It should allow picking
 * an unused swap slot for evicting a page from its frame to the swap
 * partition. It should allow freeing a swap slot when its page returns to
 * memory or the process whose page was swapped is terminated.
 *
 * You may use the BLOCK_SWAP block device for swapping, obtaining the struct
 * block that represents it by calling block_get_role(). From the "vm/build"
 * directory, use the command pintos-mkdisk swap.dsk --swap-size=n to create
 * a disk named "swap.dsk" that contains a n-MB swap partition. Afterward,
 * "swap.dsk" will automatically be attached as an extra disk when you run
 * pintos. Alternatively, you can tell pintos to use a temporary n-MB swap
 * disk for a single run with "--swap-size=n".
 *
 * Swap slots should be allocated lazily, that is, only when they are actually
 * required by eviction. (Reading data pages from the executable and writing
 * them to swap immediately at process startup is not lazy.) Swap slots
 * should not be reserved to store particular pages.
 *
 * Free a swap slot when its contents are read back into a frame.
 */
#include "vm/swap.h"
#include "vm/frame.h"

#include "devices/block.h"
#include "lib/kernel/list.h"
#include "lib/debug.h"

#include "threads/malloc.h"
#include "threads/vaddr.h"
#include "threads/thread.h"
#include "threads/interrupt.h"

#include "stdio.h"

static struct block* swap_block;
static uint32_t swap_size;
static uint32_t next_sector;

struct list swap_list;                      /// list of swap blocks

/* Forward declaration for internal uses */
struct swap_slot* get_free_slot(void);

void read_swap(struct swap_slot *slot);
void write_swap(struct swap_slot *slot);

/** Initalize the swap system */
void swap_init(void) {
  swap_block = block_get_role(BLOCK_SWAP);
  swap_size = (swap_block) ? block_size(swap_block) : 0;
  next_sector = 0;
  list_init(&swap_list);
}

/// Get a swap slot and write a frame to it
bool push_to_swap(struct frame* fp)
{
  ASSERT(fp != NULL);
  ASSERT(fp->upage != NULL);

  // Try to get a free slot (will PANIC if no free slot)
  struct swap_slot *slot = get_free_slot();
  if (slot) {
    // Track the swap slot
    slot->upage = fp->upage;
    slot->upage->swap = slot;
    slot->tid = slot->upage->tid;

    // Write data out onto the swap disk
    write_swap(slot);

    // Update the CPU-based page directory
    enum intr_level old_level = intr_disable();
    list_push_front(&swap_list, &slot->elem);
    intr_set_level(old_level);
  }
  return (slot != NULL);
}

/// Read a frame from the swap space into main memory. Return false if the
/// frame cannot be found from the swap slots.
bool pull_from_swap(struct page_entry *upage)
{
  ASSERT(upage != NULL);

  // Obtain the slot associated with this page
  struct swap_slot *slot = get_swapped_page(upage);
<<<<<<< HEAD
  if (slot != NULL) {
//     printf("Frame pull address: %x\n", slot->frame->kpage);
=======
  if (slot) {
>>>>>>> 762a2424
    // Read data in the swap slot into memory
    read_swap(slot);

    // Update the slot
    slot->upage->swap = NULL;
    slot->upage = NULL;

    enum intr_level old_level = intr_disable();

    // Rotate slot element
    list_remove(&slot->elem);
    list_push_back(&swap_list, &slot->elem);

    intr_set_level(old_level);
  }
  return (slot != NULL);
}

/// Discard the data in the swap slot, set the slot to free
void free_swap(struct swap_slot* slot)
{
  ASSERT(slot != NULL);
  ASSERT(slot->upage != NULL);
  ASSERT(slot->upage->swap != NULL);

  if (slot != NULL) {
    if (slot->upage != NULL) {
      // Remove the page <-> swap slot link
      slot->upage->swap = NULL;
      slot->upage = NULL;

      enum intr_level old_level = intr_disable();

      // Rotate slot to back of list
      list_remove(&slot->elem);
      list_push_back(&swap_list, &slot->elem);

      intr_set_level(old_level);
    }
  }
}


/// Return the pointer to a free swap slot. Return NULL if the swap disk is
/// full.
struct swap_slot* get_free_slot(void)
{
  struct swap_slot *slot;
  struct list_elem *e;

  enum intr_level old_level = intr_disable();

  // Start from the end where free slots are more likely to be present
  e = list_tail(&swap_list)->prev;

  if (e != list_head(&swap_list) &&
      list_entry(e, struct swap_slot, elem)->upage == NULL) {
    // Last element is free: return it
    e = list_pop_back(&swap_list);
    slot = list_entry(e, struct swap_slot, elem);
  }
  else {
    // No free element: make one if there's still space on the swap disk
    if (next_sector < swap_size) {
      slot = malloc(sizeof(struct swap_slot));
      slot->sector = next_sector;
      next_sector += (PGSIZE / BLOCK_SECTOR_SIZE);
    }
    else {
      slot = NULL;
    }
  }

  intr_set_level(old_level);
  return slot;
}

/// Return a swap slot associated with a page. Return NULL if no such swap slot exists
struct swap_slot* get_swapped_page(struct page_entry *upage)
{
  struct list_elem *e;

  enum intr_level old_level = intr_disable();
  for (e = list_begin(&swap_list); e != list_end(&swap_list);
       e = list_next(e))
  {
    struct swap_slot *slot = list_entry(e, struct swap_slot, elem);
    // Compare page pointers
    if (slot->upage && slot->upage == upage) {
      intr_set_level(old_level);
      return slot;
    }
  }
  intr_set_level(old_level);
  return NULL;
}

/** Read the disk sector into the frame; both are pointed to by SLOT.*/
void read_swap(struct swap_slot* slot)
{
  void *kpage = slot->upage->frame->kpage;
  int i;
  for (i = 0; i < PGSIZE / BLOCK_SECTOR_SIZE; i++)
    block_read(swap_block, slot->sector + i, kpage + i * BLOCK_SECTOR_SIZE);
}

/** Write the frame out into the disk sector; both are pointed to by SLOT.*/
void write_swap(struct swap_slot* slot)
{
  void *kpage = slot->upage->frame->kpage;
  int i;

  for (i = 0; i < PGSIZE / BLOCK_SECTOR_SIZE; i++) {
    block_write(swap_block, slot->sector + i, kpage + i * BLOCK_SECTOR_SIZE);
  }
}

/// Removing all swap slots belonging to the process id
bool clean_swap(int tid)
{
  struct list_elem *e;
  enum intr_level old_level = intr_disable();

  for (e = list_begin(&swap_list); e != list_end(&swap_list);
       e = list_next(e))
  {
    struct swap_slot *slot = list_entry(e, struct swap_slot, elem);

    // Check to see if we're done with the active slots
    if (slot->upage != NULL && slot->tid == tid) {
      // Clear the slot
      slot->tid = 0;
      slot->upage = NULL;

      // Rotate slot to back of list
      list_remove(&slot->elem);
      list_push_back(&swap_list, &slot->elem);
    }
  }

  intr_set_level(old_level);
  return true;
}<|MERGE_RESOLUTION|>--- conflicted
+++ resolved
@@ -37,7 +37,7 @@
 static uint32_t swap_size;
 static uint32_t next_sector;
 
-struct list swap_list;                      /// list of swap blocks
+static struct list swap_list;                      /// list of swap blocks
 
 /* Forward declaration for internal uses */
 struct swap_slot* get_free_slot(void);
@@ -86,12 +86,7 @@
 
   // Obtain the slot associated with this page
   struct swap_slot *slot = get_swapped_page(upage);
-<<<<<<< HEAD
   if (slot != NULL) {
-//     printf("Frame pull address: %x\n", slot->frame->kpage);
-=======
-  if (slot) {
->>>>>>> 762a2424
     // Read data in the swap slot into memory
     read_swap(slot);
 
