--- conflicted
+++ resolved
@@ -58,11 +58,8 @@
 static struct list all_frames;          // all allocated frames in the system
 static struct list_elem *clockhand;     // the eviction clock hand
 
-<<<<<<< HEAD
-static struct semaphore clock_sema;
-
-=======
->>>>>>> 762a2424
+static struct semaphore clock_sema;     // Protect eviction (uses clock)
+
 struct frame* evict_frame(void);
 
 /*================== METHODS TO QUERY/SET STATUS OF FRAME =================*/
@@ -166,23 +163,10 @@
   if (kpage == NULL) {
     // All physical addresses are used: evict a frame
     fp = evict_frame();
-<<<<<<< HEAD
-    //printf("allocate_frame(%x): Trace 4\n", upage);
-
-    ASSERT(fp != NULL);
-    ASSERT(fp->async_write == false);
-    ASSERT(fp->upage == NULL);
-    ASSERT(fp->kpage != NULL);
-    ASSERT(!is_pinned(fp));
-=======
->>>>>>> 762a2424
   }
   else {
     // We have space: register a new frame to track the address
-<<<<<<< HEAD
     fp = malloc(sizeof(struct frame));
-=======
->>>>>>> 762a2424
     fp->kpage = kpage;
     fp->pinned = false;
     fp->async_write = false;
@@ -193,26 +177,17 @@
     enum intr_level old_level = intr_disable();
     list_push_back(&all_frames, &fp->elem);
     intr_set_level(old_level);
-<<<<<<< HEAD
-//     printf("allocate_frame(%x): Trace 6\n", upage);
-=======
-
->>>>>>> 762a2424
   }
 
   // Set frame attributes
   fp->upage = upage;
   fp->tid = upage->tid;
-<<<<<<< HEAD
-//   printf("allocate_frame(%x): Trace 8\n", upage);
-
+  
   // Update page entry attributes
   upage->frame = fp;
 
   set_dirty(fp, false);
-//   printf("allocate_frame(%x): Trace 9\n", upage);
-
-//  printf("End allocate_frame(%x): Frame: %x, Upage: %x, Kpage: %x\n", upage, fp, fp->upage, fp->kpage);
+
   ASSERT(fp != NULL);
   ASSERT(fp->async_write == false);
   ASSERT(fp->upage != NULL);
@@ -222,55 +197,20 @@
   return fp;
 }
 
+/// Map frame to process' page table
 bool install_frame(struct frame* fp, int writable)
 {
   ASSERT(fp != NULL);
   ASSERT(fp->upage != NULL);
   ASSERT(fp->upage->uaddr != NULL);
   ASSERT(fp->tid == thread_current()->tid);
-//   printf("Start install_frame(%x, %d)\n", fp, writable);
-//   printf("install_frame(%x, %d): Frame: %x, Page: %x\n", fp, writable, fp, fp->upage);
-  bool success = false;
-
-//   printf("install_frame(%x, %d): Trace 1\n", fp, writable);
-  if (fp != NULL && fp->upage != NULL) {
-//     printf("install_frame(%x, %d): Trace 2\n", fp, writable);
-=======
-
-  set_dirty(fp, false);
-
-  // Update page entry attributes
-  upage->frame = fp;
-
-  return fp;
-}
-
-/// Map frame to process' page table
-bool install_frame(struct frame* fp, int writable)
-{
+
   bool success = false;
   if (fp != NULL && fp->upage != NULL) {
->>>>>>> 762a2424
     struct thread *t = thread_current();
     void *uaddr = fp->upage->uaddr;
     void *kpage = fp->kpage;
 
-<<<<<<< HEAD
-    if ((pagedir_get_page(t->pagedir, uaddr) == NULL) && 
-        (pagedir_set_page(t->pagedir, uaddr, kpage, writable))) {
-//       printf("install_frame(%x, %d): Mapped thread %x(%d) | page %x -> %x @ %x(%d) -> %x(%d)\n", fp, writable, t, t->tid, uaddr, kpage, fp->upage, fp->upage->tid, fp, fp->tid);
-      success = true;
-      ASSERT(pagedir_get_page(t->pagedir, uaddr) != NULL);
-      ASSERT(is_present(fp->upage));
-//       printf("install_frame(%x, %d): Trace 3\n", fp, writable);
-    }
-    else {
-//       printf("install_frame(%x, %d): Trace 4\n", fp, writable);
-      free_frame(fp);
-      ASSERT(pagedir_get_page(t->pagedir, uaddr) == NULL);
-      ASSERT(!is_present(fp->upage));
-//       printf("install_frame(%x, %d): Trace 5\n", fp, writable);
-=======
     if ((pagedir_get_page(t->pagedir, uaddr) == NULL) &&
         (pagedir_set_page(t->pagedir, uaddr, kpage, writable))) {
         success = true;
@@ -281,11 +221,8 @@
       free_frame(fp);
       ASSERT(pagedir_get_page(t->pagedir, uaddr) == NULL);
       ASSERT(!is_present(fp->upage));
->>>>>>> 762a2424
-    }
-  }
-
-//   printf("install_frame(%x, %d): Trace 6\n", fp, writable);
+    }
+  }
   return success;
 }
 
@@ -304,26 +241,14 @@
       ASSERT(t != NULL);
       void *uaddr = fp->upage->uaddr;
 
-//       if (pagedir_get_page(t->pagedir, uaddr) != NULL) {
+      if (pagedir_get_page(t->pagedir, uaddr) != NULL) {
         // Page is in memory and registered to this thread
-<<<<<<< HEAD
-//       printf("free_frame(): Unmapping thread %x(%d) | page %x -/-> %x @ %x(%d) -/-> %x(%d)\n", t, t->tid, uaddr, fp->kpage, fp->upage, fp->upage->tid, fp, fp->tid);
-      pagedir_clear_page(t->pagedir, uaddr);
-//       }
-=======
         pagedir_clear_page(t->pagedir, uaddr);
       }
->>>>>>> 762a2424
 
       // Remove page<->frame mapping from our supplemental structures
-      struct page_entry *entry = fp->upage;
-      ASSERT(entry != NULL);
-
       fp->upage->frame = NULL;
       fp->upage = NULL;
-
-      ASSERT(pagedir_get_page(t->pagedir, entry->uaddr) == NULL);
-      ASSERT(!is_present(entry));
     }
     enum intr_level old_level = intr_disable();
     palloc_free_page(fp->kpage);
@@ -335,24 +260,16 @@
 
 struct frame* evict_frame(void)
 {
-<<<<<<< HEAD
-  sema_down(&clock_sema);
-//   printf("Start evict_frame()\n");
-//   printf("evict_frame(): Trace 1\n");
-=======
 
   /*************************************
   **                                  **
   **  USING SECOND CHANCE ALGORITHM   **
   **                                  **
   *************************************/
-
->>>>>>> 762a2424
+  sema_down(&clock_sema);
   enum intr_level old_level = intr_disable();
-  if (clockhand == NULL || clockhand == list_end(&all_frames)) {
-//     printf("evict_frame(): Trace 2\n");
+  if (clockhand == NULL || clockhand == list_end(&all_frames))
     clockhand = list_begin(&all_frames);
-  }
   intr_set_level(old_level);
 
   int revolution = 0;   // number of revolutions of the clockhand
@@ -360,7 +277,6 @@
   struct frame *fp = NULL;
   struct list_elem *old_clockhand = clockhand;  // saved clockhand position
 
-//   printf("evict_frame(): Trace 3\n");
   while (revolution < 3 && !found) {
     ASSERT(clockhand->next != clockhand);
     ASSERT(clockhand != list_end(&all_frames));
@@ -404,45 +320,20 @@
     // Advance clockhand
     old_level = intr_disable();
     clockhand = list_next(clockhand);
-<<<<<<< HEAD
-    if (clockhand == list_end(&all_frames) || clockhand == NULL) {
-//       printf("evict_frame(): Trace 4\n");
-=======
     if (clockhand == list_end(&all_frames) || clockhand == NULL)
->>>>>>> 762a2424
       clockhand = list_begin(&all_frames);
-    }
     intr_set_level(old_level);
 
     // Increment revolution if we passed the saved position
-    if (clockhand == old_clockhand) {
-//       printf("evict_frame(): Trace 5\n");
+    if (clockhand == old_clockhand)
       revolution++;
-    }
-  }
-//   printf("evict_frame(): Trace 6\n");
+  }
   ASSERT(found);
   ASSERT(fp != NULL);
   ASSERT(fp->kpage != NULL);
   ASSERT(!is_pinned(fp));
-//   printf("evict_frame(): Trace 7\n");
 
   pin_frame(fp);
-
-<<<<<<< HEAD
-  // Write to swap space if the frame is dirty
-  if (fp->upage != NULL) {
-//     printf("evict_frame(): Trace 8\n");
-    if (is_dirty(fp) || fp->async_write) {
-//       printf("evict_frame(): Trace 9\n");
-      push_to_swap(fp);
-      fp->async_write = false;
-    }
-
-    // Unmap frame if the frame is being used
-//     printf("evict_frame(): Trace 10\n");
-    old_level = intr_disable();
-=======
   if (fp->upage != NULL) {
     // Write to swap space if the frame is dirty
     if (is_dirty(fp) || fp->async_write) {
@@ -454,45 +345,19 @@
     memset(fp->kpage, 0, PGSIZE);
 
     // Unmap frame if the frame is being used
->>>>>>> 762a2424
     struct thread *victim = thread_by_tid(fp->tid);
-    ASSERT(victim != NULL);
-//     printf("evict_frame(): Unmapping thread %x(%d) | page %x -/-> %x @ %x(%d) -/-> %x(%d)\n", thread_current(), thread_current()->tid, fp->upage->uaddr, fp->kpage, fp->upage, fp->upage->tid, fp, fp->tid);
-    if (pagedir_get_page(victim->pagedir, fp->upage->uaddr) != NULL)
-      pagedir_clear_page(victim->pagedir, fp->upage->uaddr);
-//     printf("evict_frame(): Trace 11\n");
-
-    struct page_entry *entry = fp->upage;
+    pagedir_clear_page(victim->pagedir, fp->upage->uaddr);
 
     fp->upage->frame = NULL;
     fp->upage = NULL;
-//     printf("evict_frame(): Trace 12\n");
-
-    // Clear frame out to zero
-    memset(fp->kpage, 0, PGSIZE);
-
-    ASSERT(pagedir_get_page(victim->pagedir, entry->uaddr) == NULL);
-    ASSERT(!is_present(entry));
-    intr_set_level(old_level);
-//     printf("evict_frame(): Trace 13\n");
-  }
-
-<<<<<<< HEAD
+  }
+
   unpin_frame(fp);
-
-//   printf("evict_frame(): Trace 14\n");
-  //printf("evict_frame(): Returning thread %x(%d) | page %x -/-> %x @ %x(%d) -/-> %x(%d)\n", thread_current(), thread_current()->tid, fp->upage->uaddr, fp->kpage, fp->upage, fp->upage->tid, fp, fp->tid);
-//   printf("Frame evicted: %x\n", fp);
-=======
->>>>>>> 762a2424
   ASSERT(found);
   ASSERT(fp != NULL);
   ASSERT(fp->kpage != NULL);
   ASSERT(fp->upage == NULL);
   ASSERT(!is_pinned(fp));
-<<<<<<< HEAD
   sema_up(&clock_sema);
-=======
->>>>>>> 762a2424
   return fp;
 }
