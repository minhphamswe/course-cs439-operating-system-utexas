--- conflicted
+++ resolved
@@ -69,8 +69,8 @@
 
 #include <stdio.h>
 
-static struct semaphore filesys_sema;
-static struct semaphore paging_sema;
+static struct semaphore filesys_sema;   // Protect access to disks
+static struct semaphore paging_sema;    // Protect page loading
 
 void page_init(void ) {
   sema_init(&filesys_sema, 1);
@@ -110,13 +110,9 @@
 
   if (entry != NULL) {
     // This page is allocated: check if it is ours 
-<<<<<<< HEAD
-    ASSERT(entry->tid == t->tid);
-=======
     if (entry->tid != t->tid) {
       entry = NULL;
     }
->>>>>>> 762a2424
   }
   else if (!is_user_vaddr(uaddr) || uaddr == NULL) {
     entry = NULL;
@@ -144,10 +140,6 @@
     list_push_back(&(t->pages.pages), &entry->elem);
     intr_set_level(old_level);
   }
-<<<<<<< HEAD
-
-=======
->>>>>>> 762a2424
   return entry;
 }
 
@@ -164,15 +156,10 @@
 }
 
 bool load_page_entry(struct page_entry* entry) {
-<<<<<<< HEAD
   sema_down(&paging_sema);
-=======
-//   sema_down(&paging_sema);
->>>>>>> 762a2424
   bool success = false;
 
   if (entry != NULL) {
-//     printf("load_page_entry(%x): Trace 1\n", entry);
     ASSERT(!is_present(entry));
     // First get a free frame to put it in
     struct frame *fp = allocate_frame(entry);
@@ -183,77 +170,37 @@
     pin_frame(fp);
     intr_set_level(old_level);
 
-    // Pin the frame while loading data
-    enum intr_level old_level = intr_disable();
-    pin_frame(fp);
-    intr_set_level(old_level);
-
-    ASSERT(fp != NULL);
-
     // Page is in swap: Read it in
     if (is_swapped(entry)) {
-<<<<<<< HEAD
-//       printf("load_page_entry(%x): Trace 2\n", entry);
-=======
->>>>>>> 762a2424
       // Page is swapped: swap it back into the free frame
       pull_from_swap(entry);
       success = install_frame(fp, entry->writable);
     }
 
     else if (is_in_fs(entry)) {
-<<<<<<< HEAD
-      // Page is in file system (probably code segment)
-//       printf("load_page_entry(%x): Trace 3\n", entry);
-
-=======
       // Page is in the file system: read it in
->>>>>>> 762a2424
       if (entry->read_bytes > 0) {
         // Page must be read in
-//         printf("load_page_entry(%x): Trace 4\n", entry);
         file_seek(entry->file, entry->offset);
         sema_down(&filesys_sema);
-<<<<<<< HEAD
         int bytes_read = file_read(entry->file, fp->kpage,
                                    entry->read_bytes);
         sema_up(&filesys_sema);
         if (bytes_read != entry->read_bytes) {
-//           printf("load_page_entry(%x): Trace 5\n", entry);
-=======
-        int bytes_read = file_read(entry->file, entry->frame->kpage,
-                                   entry->read_bytes);
-        sema_up(&filesys_sema);
-        if (bytes_read != entry->read_bytes) {
->>>>>>> 762a2424
           free_frame(fp);
         }
         else {
-//           printf("load_page_entry(%x): Trace 6\n", entry);
           success = install_frame(fp, entry->writable);
         }
       }
       else {
         // Page doesn't need to be read in
-//         printf("load_page_entry(%x): Trace 7\n", entry);
         success = install_frame(fp, entry->writable);
       }
     }
 
     // Otherwise page was allocated by extending the stack: just install it
     else {
-<<<<<<< HEAD
-//       printf("load_page_entry(%x): Trace 8\n", entry);
-      success = install_frame(fp, entry->writable);
-    }
-
-    old_level = intr_disable();
-    unpin_frame(fp);
-    intr_set_level(old_level);
-  }
-//   printf("load_page_entry(%x): Trace 9\n", entry);
-  sema_up(&paging_sema);
-=======
       success = install_frame(fp, entry->writable);
     }
 
@@ -263,8 +210,8 @@
       unpin_frame(fp);
     intr_set_level(old_level);
   }
-//   sema_up(&paging_sema);
->>>>>>> 762a2424
+
+  sema_up(&paging_sema);
   return success;
 }
 
@@ -279,15 +226,7 @@
   struct thread *t = thread_current();
 
   if (entry != NULL) {
-<<<<<<< HEAD
-//     printf("load_page(): Loading thread %x(%d) | page %x (%x) @ %x(%d), writable: %d\n", t, t->tid, entry->uaddr, uaddr, entry, entry->tid, entry->writable);
-=======
-    struct thread *t = thread_current();
->>>>>>> 762a2424
     success = load_page_entry(entry);
-  }
-  else {
-//     printf("load_page(): Loading thread %x(%d) | page (%x) NOT FOUND!\n", t, t->tid, uaddr);
   }
 
   return success;
