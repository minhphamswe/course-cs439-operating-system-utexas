--- conflicted
+++ resolved
@@ -231,16 +231,7 @@
 bool
 dir_remove(struct dir *dir, const char *name)
 {
-<<<<<<< HEAD
   printf("dir_remove(%s) Tracer 1 \n", name);
-=======
-  char *abspath = path_abspath(name);
-
-  // Don't remove our CWD
-  if (!strcmp(abspath, path_cwd()))
-    return false;
-  // // printf("dir_remove(%s) Tracer 1 \n", name);
->>>>>>> ff291f82
   char *toDelete = calloc(1, PATH_MAX * sizeof(name));
   struct dir_entry e;
   struct inode *inode = NULL;
